--- conflicted
+++ resolved
@@ -12,13 +12,9 @@
 @bottle.post('/start')
 def start():
     data = bottle.request.json
-<<<<<<< HEAD
-    pprint.pprint(data)
-=======
     game_id = data['game_id']
     board_width = data['width']
     board_height = data['height']
->>>>>>> ba0555e0
 
     head_url = '%s://%s/static/head.png' % (
         bottle.request.urlparts.scheme,
@@ -38,26 +34,6 @@
 @bottle.post('/move')
 def move():
     data = bottle.request.json
-<<<<<<< HEAD
-    pprint.pprint(data)
-    return json.dumps({
-        'move': 'left',
-    })
-
-
-@bottle.post('/end')
-def end():
-    data = bottle.request.json
-    pprint.pprint(data)
-    return json.dumps({})
-
-
-# Expose WSGI app
-application = bottle.default_app()
-
-if __name__ == "__main__":
-    bottle.run(host='0.0.0.0', port=8080, debug=True)
-=======
 
     # TODO: Do things with data
     directions = ['up', 'down', 'left', 'right']
@@ -70,6 +46,10 @@
 
 # Expose WSGI app (so gunicorn can find it)
 application = bottle.default_app()
+
 if __name__ == '__main__':
-    bottle.run(application, host=os.getenv('IP', '0.0.0.0'), port=os.getenv('PORT', '8080'))
->>>>>>> ba0555e0
+    bottle.run(
+        application,
+        host=os.getenv('IP', '0.0.0.0'),
+        port=os.getenv('PORT', '8080'),
+        debug = True)